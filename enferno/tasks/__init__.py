--- conflicted
+++ resolved
@@ -16,11 +16,8 @@
 import requests
 from celery import Celery, chain
 from celery.schedules import crontab
-<<<<<<< HEAD
+from celery.signals import worker_ready, worker_process_init
 from packaging import version
-=======
-from celery.signals import worker_ready, worker_process_init
->>>>>>> 390dae3c
 from sqlalchemy import and_
 from sqlalchemy.sql.expression import func
 import yt_dlp
